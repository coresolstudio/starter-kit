<?php

/**
 * Custom functions / External files
 */

require_once 'includes/custom-functions.php';


/**
 * Add support for useful stuff
 */

if ( function_exists( 'add_theme_support' ) ) {

    // Add support for document title tag
    add_theme_support( 'title-tag' );

    // Add Thumbnail Theme Support
    add_theme_support( 'post-thumbnails' );
    // add_image_size( 'custom-size', 700, 200, true );

    // Add Support for post formats
    // add_theme_support( 'post-formats', ['post'] );
    // add_post_type_support( 'page', 'excerpt' );

    // Localisation Support
    load_theme_textdomain( 'barebones', get_template_directory() . '/languages' );
}


/**
 * Hide admin bar
 */

 add_filter( 'show_admin_bar', '__return_false' );


/**
 * Remove junk
 */

remove_action('wp_head', 'rsd_link');
remove_action('wp_head', 'wlwmanifest_link');
remove_action('wp_head', 'wp_generator');
remove_action('wp_head', 'start_post_rel_link');
remove_action('wp_head', 'index_rel_link');
remove_action('wp_head', 'adjacent_posts_rel_link_wp_head');
remove_action('wp_head', 'wp_shortlink_wp_head', 10, 0);
remove_action('wp_head', 'print_emoji_detection_script', 7);
remove_action('wp_print_styles', 'print_emoji_styles');


/**
 * Remove comments feed
 *
 * @return void
 */

function barebones_post_comments_feed_link() {
    return;
}

add_filter('post_comments_feed_link', 'barebones_post_comments_feed_link');


/**
 * Enqueue scripts
 */

function barebones_enqueue_scripts() {
    // wp_enqueue_style( 'fonts', '//fonts.googleapis.com/css?family=Font+Family' );
<<<<<<< HEAD
    // wp_enqueue_style( 'icons', '//maxcdn.bootstrapcdn.com/font-awesome/4.7.0/css/font-awesome.min.css' );
    wp_deregister_script('jquery');
    wp_register_script('jquery', '//ajax.googleapis.com/ajax/libs/jquery/1.11.3/jquery.min.js', false, '1.11.3', true);
    wp_enqueue_script('jquery');
    wp_enqueue_script('script', get_stylesheet_directory_uri() . '/js/script.min.js?' . filemtime(get_stylesheet_directory() . '/js/script.min.js'), ['jquery'], null, true);
=======
    // wp_enqueue_style( 'icons', '//use.fontawesome.com/releases/v5.0.10/css/all.css' );
    wp_enqueue_script( 'scripts', get_stylesheet_directory_uri() . '/js/scripts.min.js?' . filemtime( get_stylesheet_directory() . '/js/scripts.min.js' ), [], null, true );
>>>>>>> 87e7ce06
}

add_action( 'wp_enqueue_scripts', 'barebones_enqueue_scripts' );


/**
 * Register nav menus
 *
 * @return void
 */

function barebones_register_nav_menus() {
    register_nav_menus([
        'header' => 'Header',
        'footer' => 'Footer',
    ]);
}

add_action( 'after_setup_theme', 'barebones_register_nav_menus', 0 );


/**
 * Nav menu args
 *
 * @param array $args
 * @return void
 */

function barebones_nav_menu_args( $args ) {
    $args['container'] = false;
    $args['container_class'] = false;
    $args['menu_id'] = false;
    $args['items_wrap'] = '<ul class="%2$s">%3$s</ul>';

    return $args;
}

add_filter('wp_nav_menu_args', 'barebones_nav_menu_args');


/**
 * Button Shortcode
 *
 * @param array $atts
 * @param string $content
 * @return void
 */

function barebones_button_shortcode( $atts, $content = null ) {
    $atts['class'] = isset($atts['class']) ? $atts['class'] : 'btn';
    return '<a class="' . $atts['class'] . '" href="' . $atts['link'] . '">' . $content . '</a>';
}

add_shortcode('button', 'barebones_button_shortcode');


/**
 * TinyMCE
 *
 * @param array $buttons
 * @return void
 */

function barebones_mce_buttons_2( $buttons ) {
    array_unshift( $buttons, 'styleselect' );
    $buttons[] = 'hr';

    return $buttons;
}

add_filter('mce_buttons_2', 'barebones_mce_buttons_2');


/**
 * TinyMCE styling
 *
 * @param array $settings
 * @return void
 */

function barebones_tiny_mce_before_init( $settings ) {
    $style_formats = [
        // [
        //     'title'    => '',
        //     'selector' => '',
        //     'classes'  => ''
        // ],
        // [
        //     'title' => 'Buttons',
        //     'items' => [
        //         [
        //             'title'    => 'Primary',
        //             'selector' => 'a',
        //             'classes'  => 'btn btn--primary'
        //         ],
        //         [
        //             'title'    => 'Secondary',
        //             'selector' => 'a',
        //             'classes'  => 'btn btn--secondary'
        //         ]
        //     ]
        // ]
    ];

    $settings['style_formats'] = json_encode($style_formats);
    $settings['style_formats_merge'] = true;

    return $settings;
}

add_filter('tiny_mce_before_init', 'barebones_tiny_mce_before_init');

<<<<<<< HEAD
/**
 * Get post thumbnail url
 * @param   string    $size    Size of the returned image
 * @param   int       $post_id post id
 * @param   boolean   $icon    if no image found, display icon
 */
function get_post_thumbnail_url( $size = 'full', $post_id = false, $icon = false )
{
    if(!$post_id) {
        $post_id = get_the_ID();
    }

    $thumb_url_array = wp_get_attachment_image_src(get_post_thumbnail_id( $post_id ), $size, $icon);
    return $thumb_url_array[0];
}
=======

/**
 * Get post thumbnail url
 *
 * @param string $size
 * @param boolean $post_id
 * @param boolean $icon
 * @return void
 */

function get_post_thumbnail_url( $size = 'full', $post_id = false, $icon = false ) {
    if ( ! $post_id ) {
        $post_id = get_the_ID();
    }

    $thumb_url_array = wp_get_attachment_image_src(
        get_post_thumbnail_id( $post_id ), $size, $icon
    );
    return $thumb_url_array[0];
}


/**
 * Add Front Page edit link to admin Pages menu
 */

function front_page_on_pages_menu() {
    global $submenu;
    if ( get_option( 'page_on_front' ) ) {
        $submenu['edit.php?post_type=page'][501] = array( 
            __( 'Front Page', 'barebones' ), 
            'manage_options', 
            get_edit_post_link( get_option( 'page_on_front' ) )
        ); 
    }
}

add_action( 'admin_menu' , 'front_page_on_pages_menu' );
>>>>>>> 87e7ce06
<|MERGE_RESOLUTION|>--- conflicted
+++ resolved
@@ -70,16 +70,8 @@
 
 function barebones_enqueue_scripts() {
     // wp_enqueue_style( 'fonts', '//fonts.googleapis.com/css?family=Font+Family' );
-<<<<<<< HEAD
-    // wp_enqueue_style( 'icons', '//maxcdn.bootstrapcdn.com/font-awesome/4.7.0/css/font-awesome.min.css' );
-    wp_deregister_script('jquery');
-    wp_register_script('jquery', '//ajax.googleapis.com/ajax/libs/jquery/1.11.3/jquery.min.js', false, '1.11.3', true);
-    wp_enqueue_script('jquery');
-    wp_enqueue_script('script', get_stylesheet_directory_uri() . '/js/script.min.js?' . filemtime(get_stylesheet_directory() . '/js/script.min.js'), ['jquery'], null, true);
-=======
     // wp_enqueue_style( 'icons', '//use.fontawesome.com/releases/v5.0.10/css/all.css' );
     wp_enqueue_script( 'scripts', get_stylesheet_directory_uri() . '/js/scripts.min.js?' . filemtime( get_stylesheet_directory() . '/js/scripts.min.js' ), [], null, true );
->>>>>>> 87e7ce06
 }
 
 add_action( 'wp_enqueue_scripts', 'barebones_enqueue_scripts' );
@@ -192,23 +184,6 @@
 
 add_filter('tiny_mce_before_init', 'barebones_tiny_mce_before_init');
 
-<<<<<<< HEAD
-/**
- * Get post thumbnail url
- * @param   string    $size    Size of the returned image
- * @param   int       $post_id post id
- * @param   boolean   $icon    if no image found, display icon
- */
-function get_post_thumbnail_url( $size = 'full', $post_id = false, $icon = false )
-{
-    if(!$post_id) {
-        $post_id = get_the_ID();
-    }
-
-    $thumb_url_array = wp_get_attachment_image_src(get_post_thumbnail_id( $post_id ), $size, $icon);
-    return $thumb_url_array[0];
-}
-=======
 
 /**
  * Get post thumbnail url
@@ -246,5 +221,4 @@
     }
 }
 
-add_action( 'admin_menu' , 'front_page_on_pages_menu' );
->>>>>>> 87e7ce06
+add_action( 'admin_menu' , 'front_page_on_pages_menu' );