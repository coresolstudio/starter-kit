--- conflicted
+++ resolved
@@ -7,12 +7,8 @@
         <meta http-equiv="X-UA-Compatible" content="IE=edge,chrome=1">
         <meta name="viewport" content="width=device-width, initial-scale=1.0, minimum-scale=1.0, maximum-scale=1.0">
         <link rel="dns-prefetch" href="//google-analytics.com">
-<<<<<<< HEAD
-        <link rel="stylesheet" href="<?php echo get_bloginfo( 'stylesheet_url' ) . '?' . filemtime(get_stylesheet_directory() . '/style.css'); ?>">
-=======
         <link rel="stylesheet" href="<?php echo get_bloginfo('stylesheet_url') . '?' . filemtime(get_stylesheet_directory() . '/style.css'); ?>">
 
->>>>>>> 87e7ce06
         <?php wp_head(); ?>
         <!--[if lt IE 10]>
         <script src="//cdnjs.cloudflare.com/ajax/libs/placeholders/3.0.2/placeholders.min.js"></script>
