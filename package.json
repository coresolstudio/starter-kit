--- conflicted
+++ resolved
@@ -1,10 +1,6 @@
 {
   "name": "barebones",
-<<<<<<< HEAD
-  "version": "2.0.6",
-=======
   "version": "3.0.0",
->>>>>>> 87e7ce06
   "author": "Benchmark Studios",
   "description": "A lightweight and skeletal WordPress boilerplate theme for HTML5 and beyond",
   "scripts": {
@@ -26,16 +22,6 @@
   },
   "homepage": "https://github.com/benchmarkstudios/barebones#readme",
   "devDependencies": {
-<<<<<<< HEAD
-    "fs": "^0.0.2",
-    "gulp": "^3.8.8",
-    "gulp-imagemin": "^3.0.1",
-    "imagemin-gifsicle": "^5.1.0",
-    "imagemin-jpegtran": "^5.0.2",
-    "imagemin-optipng": "^5.2.1",
-    "imagemin-svgo": "^5.2.0",
-    "laravel-elixir": "^4.2.1"
-=======
     "babel-core": "^6.26.0",
     "babel-preset-env": "^1.6.1",
     "babel-preset-stage-2": "^6.24.1",
@@ -59,7 +45,6 @@
     "rollup-plugin-uglify": "^2.0.1",
     "run-sequence": "^1.2.2",
     "uglify-js": "^3.1.10"
->>>>>>> 87e7ce06
   },
   "dependencies": {
     "jquery": "^3.2.1"
